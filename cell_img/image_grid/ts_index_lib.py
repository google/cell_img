"""Methods for indexing into a Tensorstore holding a grid of images.

This is designed to allow efficient lookups of the coordinates of an image from
the image metadata labels. It can be used to lookup the coordinates of one image
or many.

You can get the coordinates of all the rows of an image metadata dataframe where
the columns correspond to the axes names.
"""

import collections
import copy
from typing import Any, Dict, List, Tuple, Union
import numpy as np


class _Single1D():
  """Allows lookup of coordinates of ids within a 1D array."""

  def __init__(self, values):
    """Constructor.

    Args:
      values: An iterable of values that provides the order of the labels in
        this coordinate array.
    """
    self._values = np.array(values)
    if not self._values.size:
      raise ValueError('Input cannot be empty.')
    if len(self._values.shape) != 1:
      raise ValueError('Expected 1D input but got shape %s' %
                       str(self._values.shape))
    if len(np.unique(self._values)) != len(self._values):
      raise ValueError('values cannot contain duplicates but got %s' %
                       collections.Counter(self._values))
    # Make a sorted version so we can use np.searchsorted for fast lookup.
    # Keep the argsort so I can transform back to the original order.
    self._values_argsort = np.argsort(self._values)
    self._values_sorted = self._values[self._values_argsort]
    self.size = len(self._values)

  def get_index(self, query):
    """Returns the coordinates for the query.

    Args:
      query: A single value or list of values for which to get the index.

    Returns:
      The index for the query values. The length is the same as the query.
    """
    query = np.array(query)
    present = np.in1d(query, self._values_sorted)
    if not present.all():
      if not query.ndim:
        not_present = query
      else:
        not_present = np.unique(query[~present])
      raise ValueError(
          'Not all values of the query are in the index. missing=%s' %
          not_present)
    search_res = np.searchsorted(self._values_sorted, query)
    idxs = self._values_argsort[search_res]
    return idxs

  def get_value(self, idx):
    """Returns the value at the given coordinates.

    Args:
      idx: A single coord or list of coords for which to get the value.

    Returns:
      The values for the query coordinates. The length is the same as the query.
    """
    return self._values[idx]


class _Multi1D():
  """Allows lookup of coordinates of ids within a wrapped 1D array."""

  def __init__(self, coordinate_names, coordinate_arrays):
    """Constructor.

    Args:
      coordinate_names: An iterable of strings naming the wrapped dimensions.
        The order indicates the hierarchy. The first name is the outermost
        dimension. Later dimensions "wrap" by repeating their list of values
        within the higher dimension.
      coordinate_arrays: A dict where the keys should include the names in
        coordinate_names and the values are the array of ids for that dimension.
    """
    self._index_lookups = {}
    for name in coordinate_names:
      self._index_lookups[name] = _Single1D(coordinate_arrays[name])
    self._coordinate_names = copy.deepcopy(coordinate_names)
    self.size = np.product([x.size for x in self._index_lookups.values()],
                           dtype=int)

  def _get_missing_coords(self, labels):
    """Return coordinates that are present in the index but not in the labels.

    Args:
      labels: A mapping from name to values. At least one of the names in
        self._coordinate_names should be present. All of the value lists should
        be the same length. This can be a pandas DataFrame where you look up the
        coords for each row of labeled values.
    Returns:
      missing_coords: A list of strings representing the names of the
        coordinates missing from labels.
    """
    missing_coords = []
    for name in self._coordinate_names:
      try:
        labels[name]
      except KeyError:
        missing_coords.append(name)
    self._check_valid_missing_coords(missing_coords)
    return missing_coords

  def _check_valid_missing_coords(self, missing_coords):
    """Check that the missing coordinates are valid.

    We support dropping the smallest coordinates e.g. ('site', 'well'). If we
    try to drop 'well' without 'site' then we raise a KeyError. Similarly, if
    all coordinates are dropped we raise a KeyError.

    Args:
      missing_coords: A list of strings representing the coordinate_names that
        are dropped.
    Raises:
      KeyError: If the coordinates dropped are not the smallest, or if they are
        non-consecutive.
    """
    if not self._coordinate_names:
      if not missing_coords:
        return
      else:
        raise KeyError('No coordinates found, but requested coords '
                       f'{missing_coords}')

    if np.all([i in missing_coords for i in self._coordinate_names]):
      raise KeyError('No indices found in labels! Checked coordinates: %s' %
                     str(missing_coords))

    # Check that only the smallest indices are missing (if any)
    if missing_coords:
      missing_smallest_value = (self._coordinate_names[-1] in missing_coords)
      if not missing_smallest_value:
        raise KeyError('The smallest coordinate: %s is not dropped.' %
                       str(self._coordinate_names[-1]))

      missing_indices = [
          self._coordinate_names.index(i) for i in missing_coords
      ]
      missing_indices.sort()
      consecutive_indices = np.all(np.diff(missing_indices) == 1)
      if not consecutive_indices:
        raise KeyError(
            'Missing non-consecutive coordinates: %s' %
            str(missing_coords))

  def get_index(self, labels):
    """Return the index for each of the labels.

    Args:
      labels: A mapping from name to values. At least one of the names in
        self._coordinate_names should be present. All of the value lists should
        be the same length. This can be a pandas DataFrame where you look up the
        coords for each row of labeled values.

    Returns:
      A numpy array with the index corresponding to each of the same
      length as the input values.

    Raises:
      KeyError: If no indices are found for any coordinate.
    """
    result = 0

    block_size = self.get_smallest_block_size(labels)

    missing_coords = self._get_missing_coords(labels)
    present_coords = [
        name for name in reversed(self._coordinate_names)
        if name not in missing_coords
    ]
    for name in present_coords:
      query = labels[name]
      index_lookup = self._index_lookups[name]
      index_res = index_lookup.get_index(query)
      to_sum = index_res * block_size
      result += to_sum
      block_size *= index_lookup.size

    return result

  def get_smallest_block_size(self, labels):
    """Return the block size for the smallest, present label.

    Args:
      labels: A mapping from name to values. At least one of the names in
        self._coordinate_names should be present. All of the value lists should
        be the same length. This can be a pandas DataFrame where you look up the
        coords for each row of labeled values.

    Returns:
      A float representing the block size for the smallest, present label. Ex:
      if the ts_index has (site, well, plate) but the labels only have (well,
      plate) this will return 1*num_sites_per_well.

    Raises:
      KeyError: If no indices are found for any coordinate.
    """
    block_size = 1

    missing_names = self._get_missing_coords(labels)

    for name in missing_names:
      index_lookup = self._index_lookups[name]
      block_size *= index_lookup.size

    return block_size


class TensorstoreIndex():
  """Allows lookup of coordinates within an image grid tensorstore."""

  def __init__(self, axes: List[str], axes_wrap: Dict[str, List[str]],
               coordinate_arrays: Dict[str, List[str]], unit_sizes: Dict[str,
                                                                         int]):
    """Constructor.

    Args:
      axes: An ordered list of string names for the tensorstore axes.
      axes_wrap: A dict specifying if an axes is made up of wrapping
        subdimensions. The key is the primary tensorstore axis name (must be in
        axes). The value is the ordered list of subdimension names. These are in
        order from coarsest to finest. The labels of the finer subdimension are
        fully repeated for each value of the next coarser dimension.
      coordinate_arrays: A dict where the key is the axis name and the value is
        the ordered list of values for the corrdinates along that dimension. A
        key is expected for each name in axes and axis_wrap.
      unit_sizes: A dictionary where the key is an axis name and the value is
        the size of a unit along that dimension. If a dimensions name is not
        present then the unit size is assumed to be 1. This allows image size to
        be specified as the unit size in the xy dimensions.
    """
    if not axes:
      raise ValueError('axes cannot be empty.')
    self.axes = copy.deepcopy(axes)
    self._index_lookups = {}
    self.unit_sizes = copy.deepcopy(unit_sizes)
    for name in self.axes:
      if name in axes_wrap:
        self._index_lookups[name] = _Multi1D(axes_wrap[name], coordinate_arrays)
      else:
        self._index_lookups[name] = _Multi1D([name], coordinate_arrays)

  def get_dimensions(self) -> List[int]:
    """Returns the dimensions of the tensorstore as a list of ints.

    The order of the returned list corresponds to self.axes.
    """
    dimensions = []
    for axis_name in self.axes:
      dimensions.append(self._index_lookups[axis_name].size *
                        self.unit_sizes.get(axis_name, 1))
    return [int(x) for x in dimensions]

  def get_coords_for_axis(self, axis_name: str, labels):
    """Returns the coordinates for the given labels on the given axis."""
    index_lookup = self._index_lookups[axis_name]
    unit_coords = index_lookup.get_index(labels)
    unit_size = self.unit_sizes.get(axis_name, 1)
    return unit_coords * unit_size

  def get_block_size_for_axis(self, axis_name: str, labels):
    """Returns the block size for the smallest label on the given axis."""
    index_lookup = self._index_lookups[axis_name]
    unit_block_size = index_lookup.get_smallest_block_size(labels)
    unit_size = self.unit_sizes.get(axis_name, 1)
    return unit_block_size * unit_size

  def get_coords(self, labels):
    """Returns the coordinates for the given labels.

    Args:
      labels: A dict like object that allows lookup of values for each
        dimension. To lookup a single coordinate a dictionary of dimension name
        to value can be used. For lookup of many coordinates at once, you can
        use a pandas dataframe where a column name exists for each dimension
        name and the rows have the values to be queried.

    Returns:
      A list of coordinates where the order corresponds to self.axes. If
      multiple coordinates are looked up at once then each value of the returned
      list is a numpy array of the coordinates for that dimension.
    """
    coords = []
    for axis_name in self.axes:
      axis_coords = self.get_coords_for_axis(axis_name, labels)
      coords.append(axis_coords)
    return coords

  def get_block_sizes(self, labels):
    """Returns the block size for the smallest, given labels on each axis.

    Args:
      labels: A dict like object that allows lookup of values for each
        dimension. To lookup a single coordinate a dictionary of dimension name
        to value can be used. For lookup of many coordinates at once, you can
        use a pandas dataframe where a column name exists for each dimension
        name and the rows have the values to be queried.

    Returns:
      A list of sizes where the order corresponds to self.axes.
    """
    block_sizes = []
    for axis_name in self.axes:
      axis_size = self.get_block_size_for_axis(axis_name, labels)
      block_sizes.append(axis_size)
    return block_sizes

  def get_coords_dict(self, labels):
    """Returns the coordinates of the given labels as an OrderedDict.

    The keys are the axes names in self.axes.

    Args:
      labels: labels to be looked up. See get_coords.

    Returns:
      A dict version of the coordinates. See get_coords.
    """
    coords = self.get_coords(labels)
    coords_dict = collections.OrderedDict()
    for axis_name, axis_coords in zip(self.axes, coords):
      coords_dict[axis_name] = axis_coords
    return coords_dict

  def get_block_sizes_dict(self, labels):
    """Returns the block sizes of the given labels as an OrderedDict.

    The keys are the axes names in self.axes.

    Args:
      labels: labels to be looked up. See get_coords.

    Returns:
      A dict version of the block sizes. See get_block_sizes.
    """
    block_sizes = self.get_block_sizes(labels)
    block_size_dict = collections.OrderedDict()
    for axis_name, axis_block_size in zip(self.axes, block_sizes):
      block_size_dict[axis_name] = axis_block_size
    return block_size_dict

  def get_whole_image_slice(self, labels) -> Tuple[Union[int, slice]]:
    """Returns a slice specifying the location of an image in the tensorstore.

    Sample usage:
    # Get the slice to specify the image coords in tensorstore.
    image_slice = get_whole_image_slice(single_image_metadata_dict)
    # Write the image array to tensorstore.
    tensorstore_dataset[image_slice] = image_array_to_store
    # Retrieve the image array from tensorstore.
    image_array_retrieved = tensorstore_dataset[image_slice]

    Args:
      labels: A dict of image metadata label names to values for the image.

    Returns:
      A tuple of slices and ints suitable for reading/writing the image from
      tensorstore.
    """
    start_coords = self.get_coords_dict(labels)
    to_return = []
    for axis_name in self.axes:
      start_coord = start_coords[axis_name]
      unit_size = self.unit_sizes.get(axis_name, 1)
      if unit_size == 1:
        to_return.append(int(start_coord))
      else:
        to_return.append(slice(start_coord, (start_coord + unit_size)))
    return tuple(to_return)

  def get_square_patch_slice(
<<<<<<< HEAD
      self, labels, offsets: Dict[str, int], patch_size: int
      ) -> Tuple[Union[int, slice]]:
    """Returns a slice specifying the location of a patch image in tensorstore.

    Note that this ignores site image boundaries. The labels parameter returns
    the corner of the block and the offsets are added to those dimensions.
=======
      self, labels, offsets: Dict[str, int], patch_size: int,
      require_within_single_image=True) -> Tuple[Union[int, slice]]:
    """Returns a slice specifying the location of a patch image in tensorstore.

    Patches cannot be taken across whole images, even if these images tile so
    there is a valid image adjacent.
>>>>>>> b2c4de31

    Sample usage:
    # Get the patch slice to specify the image coords in tensorstore.
    # In this case, a 128x128 patch that is 500,300 away from the corner
    # of the position indicated by the metadata labels.
    image_slice = get_square_patch_slice(
      single_image_metadata_dict, {'X':500, 'Y':300}, 128)
    # Write the image array to tensorstore.
    tensorstore_dataset[image_slice] = image_array_to_store
    # Retrieve the image array from tensorstore.
    image_array_retrieved = tensorstore_dataset[image_slice]

    Args:
      labels: A dict of image metadata label names to values for the image.
      offsets: A dict where the key is the axis name and the value is the
        size of the offset in that axis.
      patch_size: Integer length along one side of the square. For patch_size
          of N, the returned patch will be of size N by N, centered on the
          point found by the labels + offsets.
<<<<<<< HEAD
    Returns:
      A tuple of slices and ints suitable for reading/writing the image from
      tensorstore.
=======
      require_within_single_image: Boolean, defaults to True. If True, the
          indicated patch must fit entirely within a single whole image.
    Returns:
      A tuple of slices and ints suitable for reading/writing the image from
      tensorstore.
    Raises:
      ValueError: If the patch boundaries cross whole images and
      require_within_single_image is True (default).
>>>>>>> b2c4de31
    """
    start_coords = self.get_coords_dict(labels)
    half_patch_size = patch_size // 2
    to_return = []
<<<<<<< HEAD
=======
    used_offsets = set()
>>>>>>> b2c4de31
    for axis_name in self.axes:
      start_coord = start_coords[axis_name]
      unit_size = self.unit_sizes.get(axis_name, 1)
      # unit size of 1 indicates layers that should not be sliced in the patch.
      if unit_size == 1:
        to_return.append(int(start_coord))
      else:
        if axis_name in offsets:
<<<<<<< HEAD
          center_coord = start_coord + offsets[axis_name]
        else:
          center_coord = start_coord
        to_return.append(
            slice((center_coord - half_patch_size),
                  (center_coord + half_patch_size)))
=======
          used_offsets.add(axis_name)
          center_coord = start_coord + offsets[axis_name]
        else:
          center_coord = start_coord
        start_patch_coord = center_coord - half_patch_size
        end_patch_coord = center_coord + half_patch_size
        # a patch has crossed an image boundary if the the start and end
        # patch coordinates are in different blocks by unit size.
        if (require_within_single_image and
            (start_patch_coord // unit_size) != (end_patch_coord // unit_size)):
          raise ValueError(
              'Illegal patch coordinates across multiple whole images. '
              'Try reducing patch size or moving offsets away from edge.\n'
              'labels: %s\n'
              'offsets: %s\n'
              'patch_size: %s\n'
              'resulting start and stop at %d and %d respectively\n'
              '(in blocks %d and %d)\n' % (
                  labels, offsets, patch_size, start_patch_coord,
                  end_patch_coord, start_patch_coord // unit_size,
                  end_patch_coord // unit_size))

        to_return.append(
            slice(start_patch_coord, end_patch_coord))

    if set(offsets.keys()).difference(used_offsets):
      raise ValueError('Axis name(s) not used in creating patch: %s' % (
          set(offsets.keys()).difference(used_offsets)))

>>>>>>> b2c4de31
    return tuple(to_return)


def index_from_tensorstore_metadata(
    tensorstore_metadata: Dict[str, Any]) -> TensorstoreIndex:
  """Create a TensorstoreIndex from the tensorstore metadata.

  Args:
    tensorstore_metadata: The dictionary of metadata from the tensorstore spec.
      Read the spec by opening the tensorstore or reading the attributes.json
      file. Use to_dict and then get the "metadata" value.

  Returns:
    A tensorstore index.
  """
  axes = tensorstore_metadata['axes']
  axes_wrap = tensorstore_metadata['axesWrap']
  coordinate_arrays = tensorstore_metadata['coordinateArrays']
  unit_sizes = tensorstore_metadata['unitSizes']
  return TensorstoreIndex(axes, axes_wrap, coordinate_arrays, unit_sizes)


def index_from_spec(tensorstore_spec: Dict[str, Any]) -> TensorstoreIndex:
  """Create a TensorstoreIndex from the tensorstore spec.

  Same as index_from_tensorstore_metadata

  Args:
    tensorstore_spec: A dict version of the tensorstore spec.

  Returns:
    A tensorstore index.
  """
  metadata = tensorstore_spec['metadata']
  return index_from_tensorstore_metadata(metadata)<|MERGE_RESOLUTION|>--- conflicted
+++ resolved
@@ -384,21 +384,12 @@
     return tuple(to_return)
 
   def get_square_patch_slice(
-<<<<<<< HEAD
-      self, labels, offsets: Dict[str, int], patch_size: int
-      ) -> Tuple[Union[int, slice]]:
-    """Returns a slice specifying the location of a patch image in tensorstore.
-
-    Note that this ignores site image boundaries. The labels parameter returns
-    the corner of the block and the offsets are added to those dimensions.
-=======
       self, labels, offsets: Dict[str, int], patch_size: int,
       require_within_single_image=True) -> Tuple[Union[int, slice]]:
     """Returns a slice specifying the location of a patch image in tensorstore.
 
     Patches cannot be taken across whole images, even if these images tile so
     there is a valid image adjacent.
->>>>>>> b2c4de31
 
     Sample usage:
     # Get the patch slice to specify the image coords in tensorstore.
@@ -418,11 +409,6 @@
       patch_size: Integer length along one side of the square. For patch_size
           of N, the returned patch will be of size N by N, centered on the
           point found by the labels + offsets.
-<<<<<<< HEAD
-    Returns:
-      A tuple of slices and ints suitable for reading/writing the image from
-      tensorstore.
-=======
       require_within_single_image: Boolean, defaults to True. If True, the
           indicated patch must fit entirely within a single whole image.
     Returns:
@@ -431,15 +417,11 @@
     Raises:
       ValueError: If the patch boundaries cross whole images and
       require_within_single_image is True (default).
->>>>>>> b2c4de31
     """
     start_coords = self.get_coords_dict(labels)
     half_patch_size = patch_size // 2
     to_return = []
-<<<<<<< HEAD
-=======
     used_offsets = set()
->>>>>>> b2c4de31
     for axis_name in self.axes:
       start_coord = start_coords[axis_name]
       unit_size = self.unit_sizes.get(axis_name, 1)
@@ -448,14 +430,6 @@
         to_return.append(int(start_coord))
       else:
         if axis_name in offsets:
-<<<<<<< HEAD
-          center_coord = start_coord + offsets[axis_name]
-        else:
-          center_coord = start_coord
-        to_return.append(
-            slice((center_coord - half_patch_size),
-                  (center_coord + half_patch_size)))
-=======
           used_offsets.add(axis_name)
           center_coord = start_coord + offsets[axis_name]
         else:
@@ -485,7 +459,6 @@
       raise ValueError('Axis name(s) not used in creating patch: %s' % (
           set(offsets.keys()).difference(used_offsets)))
 
->>>>>>> b2c4de31
     return tuple(to_return)
 
 
