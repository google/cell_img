--- conflicted
+++ resolved
@@ -208,9 +208,6 @@
       name_for_x_col: String name of the column in the dataframe with the x
         coordinate of the patch center, within the site image.
       name_for_y_col: String name of the column in the dataframe with the y
-<<<<<<< HEAD
-        coordinate of the patch center, within the site image.
-=======
         coordinate of the patch center, within the site image. The values in
         this column can be floats or ints, but will be converted to ints in
         order to grab whole pixels for the patch image.
@@ -220,7 +217,6 @@
         stains are visible in the composite. A False value will stack the stains
         and then normalize, ensuring that relative brightness values are
         conserved.
->>>>>>> e9e4ecb1
 
     Returns:
       A matplotlib figure with the contact sheet.
@@ -238,12 +234,6 @@
         name_for_x_col=name_for_x_col,
         name_for_y_col=name_for_y_col,
         patch_size=patch_size)
-<<<<<<< HEAD
-    figure = image_lib.create_contact_sheet(
-        [image_lib.normalize_image(x) for x in raw_image_list],
-        ncols=ncols,
-        nrows=nrows)
-=======
     if norm_then_stack:
       norm_imgs = [
           image_lib.normalize_per_color_image(x) for x in raw_image_list
@@ -251,7 +241,6 @@
     else:
       norm_imgs = [image_lib.normalize_image(x) for x in raw_image_list]
     figure = image_lib.create_contact_sheet(norm_imgs, ncols=ncols, nrows=nrows)
->>>>>>> e9e4ecb1
 
     return figure
 
@@ -284,7 +273,6 @@
                                           stain_to_index_map)
       fig_list.append(fig)
 
-<<<<<<< HEAD
     return fig_list
 
 
@@ -478,8 +466,4 @@
             row['site_row'], row['site_col'])
 
     plate_df.set_index(['plate',], inplace=True)
-    return plate_df
-
-=======
-    return fig_list
->>>>>>> e9e4ecb1
+    return plate_df